--- conflicted
+++ resolved
@@ -47,10 +47,6 @@
 			desc:  "CREATE DATABASE statement",
 			input: "CREATE DATABASE d1",
 			want:  &CreateDatabaseStatement{CreateStatement: "CREATE DATABASE d1"},
-<<<<<<< HEAD
-		},
-		{
-=======
 		},
 		{
 			desc:  "DROP DATABASE statement",
@@ -63,7 +59,6 @@
 			want:  &DropDatabaseStatement{DatabaseId: "TABLE"},
 		},
 		{
->>>>>>> 05451f29
 			desc:  "CREATE TABLE statement",
 			input: "CREATE TABLE t1 (id INT64 NOT NULL) PRIMARY KEY (id)",
 			want:  &DdlStatement{Ddl: "CREATE TABLE t1 (id INT64 NOT NULL) PRIMARY KEY (id)"},
@@ -208,7 +203,6 @@
 			desc:  "EXPLAIN SELECT statement",
 			input: "EXPLAIN SELECT * FROM t1",
 			want:  &ExplainStatement{Explain: "SELECT * FROM t1"},
-<<<<<<< HEAD
 		},
 		{
 			desc:  "EXPLAIN SELECT statement with statement hint",
@@ -221,10 +215,6 @@
 			want:  &ExplainStatement{Explain: "WITH t1 AS (SELECT 1) SELECT * FROM t1"},
 		},
 		{
-=======
-		},
-		{
->>>>>>> 05451f29
 			desc:  "DESCRIBE SELECT statement",
 			input: "DESCRIBE SELECT * FROM t1",
 			want:  &ExplainStatement{Explain: "SELECT * FROM t1"},
